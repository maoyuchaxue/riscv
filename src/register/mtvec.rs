//! mtvec register

/// mtvec register
#[derive(Clone, Copy, Debug)]
pub struct Mtvec {
    bits: usize,
}

/// Trap mode
pub enum TrapMode {
    Direct = 0,
    Vectored = 1,
}

impl Mtvec {
    /// Returns the contents of the register as raw bits
    pub fn bits(&self) -> usize {
        self.bits
    }

    /// Returns the trap-vector base-address
    pub fn address(&self) -> usize {
        self.bits - (self.bits & 0b11)
    }

    /// Returns the trap-vector mode
    pub fn trap_mode(&self) -> TrapMode {
        let mode = self.bits & 0b11;
        match mode {
            0 => TrapMode::Direct,
            1 => TrapMode::Vectored,
            _ => unimplemented!()
        }
    }
}

/// Reads the CSR
#[inline(always)]
pub fn read() -> Mtvec {
    match () {
<<<<<<< HEAD
        #[cfg(target_arch = "riscv32")]
=======
        #[cfg(any(target_arch = "riscv32", target_arch = "riscv64"))]
>>>>>>> 4e16dd85
        () => {
            let r: usize;
            unsafe {
                asm!("csrrs $0, 0x305, x0" : "=r"(r) ::: "volatile");
            }
            Mtvec { bits: r }
        }
<<<<<<< HEAD
        #[cfg(not(target_arch = "riscv32"))]
=======
        #[cfg(not(any(target_arch = "riscv32", target_arch = "riscv64")))]
>>>>>>> 4e16dd85
        () => unimplemented!(),
    }
}

/// Writes the CSR
<<<<<<< HEAD
#[cfg_attr(not(target_arch = "riscv"), allow(unused_variables))]
#[inline(always)]
pub unsafe fn write(addr: usize, mode: TrapMode) {
    let bits = addr + mode as usize;
    match () {
        #[cfg(target_arch = "riscv32")]
        () => asm!("csrrw x0, 0x305, $0" :: "r"(bits) :: "volatile"),
        #[cfg(not(target_arch = "riscv32"))]
=======
#[cfg_attr(not(any(target_arch = "riscv32", target_arch = "riscv64")), allow(unused_variables))]
#[inline]
pub unsafe fn write(addr: usize, mode: TrapMode) {
    let bits = addr + mode as usize;
    match () {
        #[cfg(any(target_arch = "riscv32", target_arch = "riscv64"))]
        () => asm!("csrrw x0, 0x305, $0" :: "r"(bits) :: "volatile"),
        #[cfg(not(any(target_arch = "riscv32", target_arch = "riscv64")))]
>>>>>>> 4e16dd85
        () => unimplemented!(),
    }
}<|MERGE_RESOLUTION|>--- conflicted
+++ resolved
@@ -35,14 +35,10 @@
 }
 
 /// Reads the CSR
-#[inline(always)]
+#[inline]
 pub fn read() -> Mtvec {
     match () {
-<<<<<<< HEAD
-        #[cfg(target_arch = "riscv32")]
-=======
         #[cfg(any(target_arch = "riscv32", target_arch = "riscv64"))]
->>>>>>> 4e16dd85
         () => {
             let r: usize;
             unsafe {
@@ -50,26 +46,12 @@
             }
             Mtvec { bits: r }
         }
-<<<<<<< HEAD
-        #[cfg(not(target_arch = "riscv32"))]
-=======
         #[cfg(not(any(target_arch = "riscv32", target_arch = "riscv64")))]
->>>>>>> 4e16dd85
         () => unimplemented!(),
     }
 }
 
 /// Writes the CSR
-<<<<<<< HEAD
-#[cfg_attr(not(target_arch = "riscv"), allow(unused_variables))]
-#[inline(always)]
-pub unsafe fn write(addr: usize, mode: TrapMode) {
-    let bits = addr + mode as usize;
-    match () {
-        #[cfg(target_arch = "riscv32")]
-        () => asm!("csrrw x0, 0x305, $0" :: "r"(bits) :: "volatile"),
-        #[cfg(not(target_arch = "riscv32"))]
-=======
 #[cfg_attr(not(any(target_arch = "riscv32", target_arch = "riscv64")), allow(unused_variables))]
 #[inline]
 pub unsafe fn write(addr: usize, mode: TrapMode) {
@@ -78,7 +60,6 @@
         #[cfg(any(target_arch = "riscv32", target_arch = "riscv64"))]
         () => asm!("csrrw x0, 0x305, $0" :: "r"(bits) :: "volatile"),
         #[cfg(not(any(target_arch = "riscv32", target_arch = "riscv64")))]
->>>>>>> 4e16dd85
         () => unimplemented!(),
     }
 }