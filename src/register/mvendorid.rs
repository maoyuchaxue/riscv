--- conflicted
+++ resolved
@@ -21,14 +21,10 @@
 }
 
 /// Reads the CSR
-#[inline(always)]
+#[inline]
 pub fn read() -> Option<Mvendorid> {
     match () {
-<<<<<<< HEAD
-        #[cfg(target_arch = "riscv32")]
-=======
         #[cfg(any(target_arch = "riscv32", target_arch = "riscv64"))]
->>>>>>> 4e16dd85
         () => {
             let r: usize;
             unsafe {
@@ -38,11 +34,7 @@
             // csr isn't implemented.
             NonZeroUsize::new(r).map(|bits| Mvendorid { bits })
         }
-<<<<<<< HEAD
-        #[cfg(not(target_arch = "riscv32"))]
-=======
         #[cfg(not(any(target_arch = "riscv32", target_arch = "riscv64")))]
->>>>>>> 4e16dd85
         () => unimplemented!(),
     }
 }