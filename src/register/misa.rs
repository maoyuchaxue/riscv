--- conflicted
+++ resolved
@@ -48,14 +48,10 @@
 }
 
 /// Reads the CSR
-#[inline(always)]
+#[inline]
 pub fn read() -> Option<Misa> {
     match () {
-<<<<<<< HEAD
-        #[cfg(target_arch = "riscv32")]
-=======
         #[cfg(any(target_arch = "riscv32", target_arch = "riscv64"))]
->>>>>>> 4e16dd85
         () => {
             let r: usize;
             unsafe {
@@ -65,11 +61,7 @@
             // isn't implemented.
             NonZeroUsize::new(r).map(|bits| Misa { bits })
         },
-<<<<<<< HEAD
-        #[cfg(not(target_arch = "riscv32"))]
-=======
         #[cfg(not(any(target_arch = "riscv32", target_arch = "riscv64")))]
->>>>>>> 4e16dd85
         () => unimplemented!(),
     }
 }